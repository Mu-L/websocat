#![cfg_attr(feature="cargo-clippy", allow(collapsible_if,needless_pass_by_value))]

use super::{Options, Result, SpecifierClass, SpecifierStack, WebsocatConfiguration2};
use super::specifier::{SpecifierNode};
use std::rc::Rc;
use std::str::FromStr;
use std::ops::Not;

extern crate hyper;
extern crate url;

use std::net::{IpAddr, SocketAddr};

use super::socks5_peer::{SocksHostAddr, SocksSocketAddr};

#[derive(Ord, PartialOrd, Eq, PartialEq, Copy, Clone)]
pub enum StdioUsageStatus {
    /// Does not use standard input or output at all
    None,
    /// Uses a reuser for connecting multiple peers at stdio, not distinguishing between IsItself and Indirectly
    WithReuser,
    /// Stdio wrapped into something (but not the reuser)
    Indirectly,
    /// Is the `-` or `stdio:` or `threadedstdio:` itself.
    IsItself,
}

trait ClassExt {
    fn is_stdio(&self) -> bool;
    fn is_reuser(&self) -> bool;
}

pub type OnWarning = Box<dyn for<'a> Fn(&'a str) -> () + 'static>;

#[cfg_attr(rustfmt, rustfmt_skip)]
impl ClassExt for Rc<dyn SpecifierClass> {
    fn is_stdio(&self) -> bool {
        [
            "StdioClass",
            "ThreadedStdioClass",
            "ThreadedStdioSubstituteClass",
        ].contains(&self.get_name())
    }
    fn is_reuser(&self) -> bool {
        [
            "ReuserClass",
            "BroadcastReuserClass",
        ].contains(&self.get_name())
    }
}

pub trait SpecifierStackExt {
    fn stdio_usage_status(&self) -> StdioUsageStatus;
    fn reuser_count(&self) -> usize;
    fn contains(&self, t: &'static str) -> bool;
    fn is_multiconnect(&self) -> bool;
    fn is_stream_oriented(&self) -> bool;
    fn insert_line_class_in_proper_place(&mut self, x: Rc<dyn SpecifierClass>);
}
impl SpecifierStackExt for SpecifierStack {
    fn stdio_usage_status(&self) -> StdioUsageStatus {
        use self::StdioUsageStatus::*;

        if !self.addrtype.cls.is_stdio() {
            return None;
        }

        let mut sus: StdioUsageStatus = IsItself;

        for overlay in self.overlays.iter().rev() {
            if overlay.cls.is_reuser() {
                sus = WithReuser;
            } else if sus == IsItself {
                sus = Indirectly;
            }
        }
        sus
    }
    fn reuser_count(&self) -> usize {
        let mut c = 0;
        for overlay in &self.overlays {
            if overlay.cls.is_reuser() {
                c += 1;
            }
        }
        c
    }
    fn contains(&self, t: &'static str) -> bool {
        for overlay in &self.overlays {
            if overlay.cls.get_name() == t {
                return true;
            }
        }
        self.addrtype.cls.get_name() == t
    }
    fn is_multiconnect(&self) -> bool {
        use super::ClassMulticonnectStatus::*;
        match self.addrtype.cls.multiconnect_status() {
            MultiConnect => (),
            SingleConnect => return false,
            MulticonnectnessDependsOnInnerType => unreachable!(),
        }
        for overlay in self.overlays.iter().rev() {
            match overlay.cls.multiconnect_status() {
                MultiConnect => (),
                SingleConnect => return false,
                MulticonnectnessDependsOnInnerType => (),
            }
        }
        true
    }
    fn is_stream_oriented(&self) -> bool {
        use super::ClassMessageBoundaryStatus::*;
        let mut q = match self.addrtype.cls.message_boundary_status() {
            StreamOriented => true,
            MessageOriented => false,
            MessageBoundaryStatusDependsOnInnerType => unreachable!(),
        };
        for overlay in self.overlays.iter().rev() {
            match overlay.cls.message_boundary_status() {
                StreamOriented => q = true,
                MessageOriented => q = false,
                MessageBoundaryStatusDependsOnInnerType => (),
            }
        }
        q
    }
    fn insert_line_class_in_proper_place(&mut self, x: Rc<dyn SpecifierClass>) {
        use super::ClassMessageBoundaryStatus::*;
        let mut insert_idx = 0;
        for overlay in &self.overlays {
            match overlay.cls.message_boundary_status() {
                StreamOriented => break,
                MessageOriented => break,
                MessageBoundaryStatusDependsOnInnerType => insert_idx += 1,
            }
        }
        self.overlays.insert(insert_idx, SpecifierNode{cls: x});
    }
}

impl WebsocatConfiguration2 {
    pub fn inetd_mode(&self) -> bool {
        self.contains_class("InetdClass")
    }

    #[cfg_attr(rustfmt, rustfmt_skip)]
    #[cfg_attr(feature="cargo-clippy", allow(nonminimal_bool))]
    pub fn websocket_used(&self) -> bool {
        false 
        || self.contains_class("WsConnectClass")
        || self.contains_class("WsClientClass")
        || self.contains_class("WsClientSecureClass")
        || self.contains_class("WsServerClass")
    }

    #[cfg_attr(rustfmt, rustfmt_skip)]
    #[cfg_attr(feature="cargo-clippy", allow(nonminimal_bool))]
    pub fn exec_used(&self) -> bool {
        false 
        || self.contains_class("ExecClass")
        || self.contains_class("CmdClass")
        || self.contains_class("ShCClass")
    }

    pub fn contains_class(&self, x: &'static str) -> bool {
        self.s1.contains(x) || self.s2.contains(x)
    }

    pub fn get_exec_parameter(&self) -> Option<&str> {
        if self.s1.addrtype.cls.get_name() == "ExecClass" {
            return Some(self.s1.addr.as_str());
        }
        if self.s2.addrtype.cls.get_name() == "ExecClass" {
            return Some(self.s2.addr.as_str());
        }
        None
    }

    fn l_stdio(&mut self, multiconnect: bool, reuser_has_been_inserted: &mut bool) -> Result<()> {
        use self::StdioUsageStatus::{Indirectly, IsItself, None, WithReuser};
        match (self.s1.stdio_usage_status(), self.s2.stdio_usage_status()) {
            (_, None) => (),
            (None, WithReuser) => (),
            (None, IsItself) | (None, Indirectly) => {
                if multiconnect {
                    self.s2.overlays.insert(
                        0,
                        SpecifierNode{cls:Rc::new(super::broadcast_reuse_peer::BroadcastReuserClass)},
                    );
                    *reuser_has_been_inserted = true;
                }
            }
            (IsItself, IsItself) => {
                info!("Special mode, expection from usual one-stdio rule. Acting like `cat(1)`");
                self.s2 = SpecifierStack::from_str("mirror:")?;
                if self.opts.unidirectional ^ self.opts.unidirectional_reverse {
                    self.opts.unidirectional = false;
                    self.opts.unidirectional_reverse = false;
                }
                return Ok(());
            }
            (_, _) => {
                Err("Too many usages of stdin/stdout. Specify it either on left or right address, not on both.")?;
            }
        }

        Ok(())
    }

    fn l_reuser(&mut self, reuser_has_been_inserted: bool) -> Result<()> {
        if self.s1.reuser_count() + self.s2.reuser_count() > 1 {
            if reuser_has_been_inserted {
                error!("The reuser you specified conflicts with automatically inserted reuser based on usage of stdin/stdout in multiconnect mode.");
            }
            Err("Too many usages of connection reuser. Please limit to only one instance.")?;
        }
        Ok(())
    }

    fn l_linemode(&mut self) -> Result<()> {
        if !self.opts.no_auto_linemode && self.opts.websocket_text_mode {
            match (self.s1.is_stream_oriented(), self.s2.is_stream_oriented()) {
                (false, false) => {}
                (true, true) => {}
                (true, false) => {
                    info!("Auto-inserting the line mode");
                    self.s1.insert_line_class_in_proper_place(Rc::new(
                        super::line_peer::Line2MessageClass,
                    ));
                    self.s2.insert_line_class_in_proper_place(Rc::new(
                        super::line_peer::Message2LineClass,
                    ));
                }
                (false, true) => {
                    info!("Auto-inserting the line mode");
                    self.s2.insert_line_class_in_proper_place(Rc::new(
                        super::line_peer::Line2MessageClass,
                    ));
                    self.s1.insert_line_class_in_proper_place(Rc::new(
                        super::line_peer::Message2LineClass,
                    ));
                }
            }
        };
        Ok(())
    }
    fn l_listener_on_the_right(&mut self, on_warning: &OnWarning) -> Result<()> {
        if !self.opts.oneshot && self.s2.is_multiconnect() && !self.s1.is_multiconnect() {
            on_warning("You have specified a listener on the right (as the second positional argument) instead of on the left. It will only serve one connection.\nChange arguments order to enable multiple parallel connections or use --oneshot argument to make single connection explicit.");
        }
        Ok(())
    }
    fn l_reuser_for_append(&mut self, multiconnect: bool) -> Result<()> {
        if multiconnect
            && (self.s2.addrtype.cls.get_name() == "WriteFileClass"
                || self.s2.addrtype.cls.get_name() == "AppendFileClass")
            && self.s2.reuser_count() == 0
        {
            info!("Auto-inserting the reuser");
            self.s2
                .overlays
                .push(SpecifierNode{cls:Rc::new(super::primitive_reuse_peer::ReuserClass)});
        };
        Ok(())
    }
    fn l_exec(&mut self, on_warning: &OnWarning) -> Result<()> {
        if self.s1.addrtype.cls.get_name() == "ExecClass" && self.s2.addrtype.cls.get_name() == "ExecClass"
        {
            Err("Can't use exec: more than one time. Replace one of them with sh-c: or cmd:.")?;
        }

        if let Some(x) = self.get_exec_parameter() {
            if self.opts.exec_args.is_empty() && x.contains(' ') {
                on_warning("Warning: you specified exec: without the corresponding --exec-args at the end of command line. Unlike in cmd: or sh-c:, spaces inside exec:'s direct parameter are interpreted as part of program name, not as separator.");
            }
        }
        Ok(())
    }
    fn l_uri_staticfiles(&mut self, on_warning: &OnWarning) -> Result<()> {
        if self.opts.restrict_uri.is_some() && !self.contains_class("WsServerClass") {
            on_warning("--restrict-uri is meaningless without a WebSocket server");
        }

        if !self.opts.serve_static_files.is_empty() && !self.contains_class("WsServerClass") {
            on_warning("--static-file (-F) is meaningless without a WebSocket server");
        }

        for sf in &self.opts.serve_static_files {
            if !sf.uri.starts_with('/') {
                on_warning(&format!(
                    "Static file's URI `{}` should begin with `/`?",
                    sf.uri
                ));
            }
            if !sf.file.exists() {
                on_warning(&format!("File {:?} does not exist", sf.file));
            }
            if !sf.content_type.contains('/') {
                on_warning(&format!(
                    "Content-Type `{}` lacks `/` character",
                    sf.content_type
                ));
            }
        }
        Ok(())
    }
    fn l_environ(&mut self, on_warning: &OnWarning) -> Result<()> {
        if self.opts.exec_set_env {
            if !self.exec_used() {
                on_warning("-e (--set-environment) is meaningless without a exec: or sh-c: or cmd: address");
            }
            if !self.contains_class("TcpListenClass") && !self.contains_class("WsServerClass") {
                on_warning("-e (--set-environment) is currently meaningless without a websocket server and/or TCP listener");
            }
        }

        if !self.opts.headers_to_env.is_empty() && !self.opts.exec_set_env {
            on_warning("--header-to-env is meaningless without -e (--set-environment)");
        }

        Ok(())
    }
    fn l_closebug(&mut self, on_warning: &OnWarning) -> Result<()> {
        if !self.opts.oneshot && self.s1.is_multiconnect() {
            if self.s1.contains("TcpListenClass")
                || self.s1.contains("UnixListenClass")
                || self.s1.contains("SeqpacketListenClass")
            {
                if !self.opts.unidirectional
                    && (self.opts.unidirectional_reverse || !self.opts.exit_on_eof)
                {
                    on_warning("Unfortunately, serving multiple clients without --exit-on-eof (-E) or with -U option is prone to socket leak in this websocat version");
                }
            }
        }
        Ok(())
    }

    fn l_socks5_c(
        s: &mut SpecifierStack,
        opts: &mut Options,
        on_warning: &OnWarning,
        secure: bool,
    ) -> Result<()> {
        let url = if secure {
            #[cfg(not(feature = "ssl"))]
            {
                Err("SSL support not compiled in")?;
            }
            format!("wss://{}", s.addr)
        } else {
            format!("ws://{}", s.addr)
        };

        // Overwrite WsClientClass
        s.addrtype = SpecifierNode{cls: Rc::new(super::net_peer::TcpConnectClass) };

        match opts.auto_socks5.unwrap() {
            SocketAddr::V4(sa4) => {
                s.addr = format!("{}:{}", sa4.ip(), sa4.port());
            }
            SocketAddr::V6(sa6) => {
                s.addr = format!("[{}]:{}", sa6.ip(), sa6.port());
            }
        }

        use self::hyper::Url;
        use self::url::Host;
        let u = Url::parse(&url)?;

        if !u.has_host() {
            Err("WebSocket URL has no host")?;
        }

        let port = u.port_or_known_default().unwrap_or(80);
        let host = u.host().unwrap();

        let host = match host {
            Host::Domain(dom) => SocksHostAddr::Name(dom.to_string()),
            Host::Ipv4(ip4) => SocksHostAddr::Ip(IpAddr::V4(ip4)),
            Host::Ipv6(ip6) => SocksHostAddr::Ip(IpAddr::V6(ip6)),
        };
        if opts.socks_destination.is_none() {
            opts.socks_destination = Some(SocksSocketAddr { host, port });
        }
        if secure && opts.tls_domain.is_none() {
            opts.tls_domain = u.host_str().map(|x| x.to_string());
        }

        if opts.ws_c_uri != "ws://0.0.0.0/" {
            on_warning(
                "Looks like you've overridden ws-c-uri. We are overwriting it for --socks5 option.",
            );
        }

        opts.ws_c_uri = url;

        s.overlays
            .push(SpecifierNode{cls: Rc::new(super::ws_client_peer::WsConnectClass)});
        if secure {
            #[cfg(feature = "ssl")]
            s.overlays.push(SpecifierNode{cls: Rc::new(super::ssl_peer::TlsConnectClass)});
        }
        s.overlays.push(SpecifierNode{cls: Rc::new(super::socks5_peer::SocksProxyClass)});

        Ok(())
    }

    fn l_socks5(&mut self, on_warning: &OnWarning) -> Result<()> {
        if self.opts.socks_destination.is_some()
            ^ (self.contains_class("SocksProxyClass") || self.contains_class("SocksBindClass"))
        {
            on_warning(
                "--socks5-destination option and socks5-connect: overlay should go together",
            );
        }

        if self.opts.socks5_bind_script.is_some() ^ self.contains_class("SocksBindClass") {
            on_warning("--socks5-bind-script option and socks5-bind: overlay should go together");
        }

        if self.opts.auto_socks5.is_some() {
            if !((self.s1.addrtype.cls.get_name() == "WsClientClass"
                || self.s1.addrtype.cls.get_name() == "WsClientSecureClass")
                ^ (self.s2.addrtype.cls.get_name() == "WsClientClass"
                    || self.s2.addrtype.cls.get_name() == "WsClientSecureClass"))
            {
                Err("User-friendly --socks5 option supports socksifying exactly one non-raw websocket client connection. You are using two or none.")?;
            }

            if self.s1.addrtype.cls.get_name() == "WsClientClass" {
                WebsocatConfiguration2::l_socks5_c(
                    &mut self.s1,
                    &mut self.opts,
                    on_warning,
                    false,
                )?;
            }
            if self.s1.addrtype.cls.get_name() == "WsClientSecureClass" {
                WebsocatConfiguration2::l_socks5_c(&mut self.s1, &mut self.opts, on_warning, true)?;
            }
            if self.s2.addrtype.cls.get_name() == "WsClientClass" {
                WebsocatConfiguration2::l_socks5_c(
                    &mut self.s2,
                    &mut self.opts,
                    on_warning,
                    false,
                )?;
            }
            if self.s2.addrtype.cls.get_name() == "WsClientSecureClass" {
                WebsocatConfiguration2::l_socks5_c(&mut self.s2, &mut self.opts, on_warning, true)?;
            }
        }
        Ok(())
    }

    #[cfg(feature = "ssl")]
    fn l_ssl(&mut self, _on_warning: &OnWarning) -> Result<()> {
        if self.contains_class("TlsAcceptClass") ^ self.opts.pkcs12_der.is_some() {
            Err("SSL listerer and --pkcs12-der option should go together")?;
        }
        #[cfg(target_os = "macos")]
        {
            if self.opts.pkcs12_der.is_some() && self.opts.pkcs12_passwd.is_none() {
                _on_warning("PKCS12 archives without password may be unsupported on Mac");

                for x in ::std::env::args() {
                    if x.contains("test.pkcs12") {
                        _on_warning("If you want a pre-made test certificate, use other file: `--pkcs12-der 1234.pkcs12 --pkcs12-passwd 1234`");
                        break;
                    }
                }
            }
        }
        Ok(())
    }

    fn l_ping(&mut self, _on_warning: &OnWarning) -> Result<()> {
        if self.opts.ws_ping_interval.is_some() || self.opts.ws_ping_timeout.is_some() {
            if !self.websocket_used() {
                _on_warning("--ping-interval or --ping-timeout options are not effective if no WebSocket usage is specified")
            }
        }
        if self.opts.ws_ping_timeout.is_some() && self.opts.ws_ping_interval.is_none() {
            _on_warning("--ping-timeout specified without --ping-interval. This will probably lead to unconditional disconnection after that interval.")
        }
        if let (Some(t), Some(i)) = (self.opts.ws_ping_timeout, self.opts.ws_ping_interval) {
            if t <= i {
                _on_warning("--ping-timeout's value is not more than --ping-interval. Expect spurious disconnections.");
            }
        }
        if self.opts.ws_ping_timeout.is_some() {
            if self.opts.unidirectional_reverse || self.opts.exit_on_eof {
                // OK
            } else {
                _on_warning("--ping-interval is currenty not very effective without -E or -U")
            }
        }
        Ok(())
    }

    fn l_proto(&mut self, _on_warning: &OnWarning) -> Result<()> {
        if self.opts.websocket_protocol.is_some() {
            if false
                || self.contains_class("WsConnectClass")
                || self.contains_class("WsClientClass")
                || self.contains_class("WsClientSecureClass")
            {
                // OK
            } else {
                if self.contains_class("WsServerClass") {
                    _on_warning("--protocol option is unused. Maybe you want --server-protocol?")
                } else {
                    _on_warning("--protocol option is unused.")
                }
            }
        }
        if self.opts.websocket_reply_protocol.is_some() {
            if !self.contains_class("WsServerClass") {
                _on_warning("--server-protocol option is unused.")
            }
        }
        Ok(())
    }

<<<<<<< HEAD
    fn l_eeof_unidir(&mut self, _on_warning: &OnWarning) -> Result<()> {
        if self.opts.exit_on_eof {
           if self.opts.unidirectional || self.opts.unidirectional_reverse {
               _on_warning("--exit-on-eof and --unidirectional[-reverse] options are now useless together");
               _on_warning("You may want to remove --exit-on-eof. If you are happy with what happens, consider `-uU` instead of `-uE`.");
           }
=======
    fn l_udp(&mut self, _on_warning: &OnWarning) -> Result<()> {
        if self.opts.udp_join_multicast_addr.is_empty().not() {
            if self.opts.udp_broadcast {
                _on_warning("Both --udp-broadcast and a multicast address is set. This is strange.");
            }
            let ifs = self.opts.udp_join_multicast_iface_v4.len() + self.opts.udp_join_multicast_iface_v6.len();
            if ifs != 0 {
                let mut v4_multicasts = 0;
                let mut v6_multicasts = 0;
                for i in &self.opts.udp_join_multicast_addr {
                    match i {
                        std::net::IpAddr::V4(_) => v4_multicasts += 1,
                        std::net::IpAddr::V6(_) => v6_multicasts += 1,
                    }
                }
                if v4_multicasts != self.opts.udp_join_multicast_iface_v4.len() {
                    return Err("--udp-multicast-iface-v4 option mush be specified the same number of times as IPv4 addresses for --udp-multicast (alternatively --udp-multicast-iface-* options should be not specified at all)")?;
                }
                if v6_multicasts != self.opts.udp_join_multicast_iface_v6.len() {
                    return Err("--udp-multicast-iface-v6 option mush be specified the same number of times as IPv6 addresses for --udp-multicast (alternatively --udp-multicast-iface-* options should be not specified at all)")?;
                }
            }
        } else {
            if self.opts.udp_multicast_loop {
                return Err("--udp-multicast-loop is not applicable without --udp-multicast")?;
            }
>>>>>>> bc738c80
        }
        Ok(())
    }

    pub fn lint_and_fixup(&mut self, on_warning: OnWarning) -> Result<()> {
        let multiconnect = !self.opts.oneshot && self.s1.is_multiconnect();
        let mut reuser_has_been_inserted = false;

        self.l_stdio(multiconnect, &mut reuser_has_been_inserted)?;
        self.l_reuser(reuser_has_been_inserted)?;
        self.l_linemode()?;
        self.l_listener_on_the_right(&on_warning)?;
        self.l_reuser_for_append(multiconnect)?;
        self.l_exec(&on_warning)?;
        self.l_uri_staticfiles(&on_warning)?;
        self.l_environ(&on_warning)?;
        self.l_closebug(&on_warning)?;
        self.l_socks5(&on_warning)?;
        #[cfg(feature = "ssl")]
        self.l_ssl(&on_warning)?;
        self.l_ping(&on_warning)?;
        self.l_proto(&on_warning)?;
<<<<<<< HEAD
        self.l_eeof_unidir(&on_warning)?;
=======
        self.l_udp(&on_warning)?;
>>>>>>> bc738c80

        // TODO: UDP connect oneshot mode
        // TODO: tests for the linter
        Ok(())
    }
}<|MERGE_RESOLUTION|>--- conflicted
+++ resolved
@@ -524,14 +524,16 @@
         Ok(())
     }
 
-<<<<<<< HEAD
     fn l_eeof_unidir(&mut self, _on_warning: &OnWarning) -> Result<()> {
         if self.opts.exit_on_eof {
            if self.opts.unidirectional || self.opts.unidirectional_reverse {
                _on_warning("--exit-on-eof and --unidirectional[-reverse] options are now useless together");
                _on_warning("You may want to remove --exit-on-eof. If you are happy with what happens, consider `-uU` instead of `-uE`.");
            }
-=======
+        }
+        Ok(())
+    }
+
     fn l_udp(&mut self, _on_warning: &OnWarning) -> Result<()> {
         if self.opts.udp_join_multicast_addr.is_empty().not() {
             if self.opts.udp_broadcast {
@@ -558,7 +560,6 @@
             if self.opts.udp_multicast_loop {
                 return Err("--udp-multicast-loop is not applicable without --udp-multicast")?;
             }
->>>>>>> bc738c80
         }
         Ok(())
     }
@@ -581,11 +582,8 @@
         self.l_ssl(&on_warning)?;
         self.l_ping(&on_warning)?;
         self.l_proto(&on_warning)?;
-<<<<<<< HEAD
         self.l_eeof_unidir(&on_warning)?;
-=======
         self.l_udp(&on_warning)?;
->>>>>>> bc738c80
 
         // TODO: UDP connect oneshot mode
         // TODO: tests for the linter
